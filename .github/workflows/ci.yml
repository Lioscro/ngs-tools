--- conflicted
+++ resolved
@@ -22,13 +22,8 @@
     runs-on: ubuntu-20.04
     strategy:
       matrix:
-<<<<<<< HEAD
-        python: [3.7, 3.8, 3.9]
-        os: [ubuntu-20.04]
-=======
         python: ["3.7", "3.8", "3.9", "3.10", "3.11"]
         os: [ubuntu-22.04]
->>>>>>> 2b12a214
     name: Test on Python ${{ matrix.python }}
     steps:
       - name: Checkout branch
